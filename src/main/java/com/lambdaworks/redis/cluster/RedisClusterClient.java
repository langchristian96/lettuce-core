--- conflicted
+++ resolved
@@ -2,37 +2,24 @@
 
 import static com.google.common.base.Preconditions.checkArgument;
 import static com.google.common.base.Preconditions.checkNotNull;
-<<<<<<< HEAD
-import static com.lambdaworks.redis.cluster.ClusterTopologyRefresh.RedisUriComparator.INSTANCE;
-=======
->>>>>>> 215dbee2
 
 import java.io.Closeable;
 import java.net.SocketAddress;
 import java.util.*;
-<<<<<<< HEAD
-import java.util.concurrent.TimeUnit;
-import java.util.concurrent.atomic.AtomicBoolean;
-=======
 import java.util.concurrent.atomic.AtomicBoolean;
 import java.util.function.Consumer;
 import java.util.function.Predicate;
->>>>>>> 215dbee2
-
-import com.google.common.base.Predicate;
+
 import com.google.common.base.Supplier;
 import com.google.common.collect.ImmutableList;
 import com.google.common.collect.ImmutableSet;
 import com.google.common.collect.Lists;
 import com.lambdaworks.redis.*;
-<<<<<<< HEAD
-=======
 import com.lambdaworks.redis.api.StatefulRedisConnection;
 import com.lambdaworks.redis.cluster.api.NodeSelectionSupport;
 import com.lambdaworks.redis.cluster.api.StatefulRedisClusterConnection;
 import com.lambdaworks.redis.cluster.api.async.RedisAdvancedClusterAsyncCommands;
 import com.lambdaworks.redis.cluster.api.sync.RedisAdvancedClusterCommands;
->>>>>>> 215dbee2
 import com.lambdaworks.redis.cluster.event.ClusterTopologyChangedEvent;
 import com.lambdaworks.redis.cluster.models.partitions.Partitions;
 import com.lambdaworks.redis.cluster.models.partitions.RedisClusterNode;
@@ -50,8 +37,6 @@
  * A scalable thread-safe <a href="http://redis.io/">Redis</a> cluster client. Multiple threads may share one connection. The
  * cluster client handles command routing based on the first key of the command and maintains a view on the cluster that is
  * available when calling the {@link #getPartitions()} method.
-<<<<<<< HEAD
-=======
  *
  * <p>
  * Connections to the cluster members are opened on the first access to the cluster node and managed by the
@@ -95,15 +80,7 @@
  * {@link RedisClusterClient} is an expensive resource. Reuse this instance or the {@link ClientResources} as much as possible.
  *
  *
->>>>>>> 215dbee2
  * 
- * <p>
- * Connections to particular nodes can be obtained by {@link RedisAdvancedClusterConnection#getConnection(String)} providing the
- * node id or {@link RedisAdvancedClusterConnection#getConnection(String, int)} by host and port.
- * </p>
- *
- * {@link RedisClusterClient} is an expensive resource. Reuse this instance or the {@link ClientResources} as much as possible.
- *
  * @author <a href="mailto:mpaluch@paluch.biz">Mark Paluch</a>
  * @since 3.0
  */
@@ -139,7 +116,6 @@
      *
      * @param redisURIs iterable of initial {@link RedisURI cluster URIs}. Must not be {@literal null} and not empty.
      * @deprecated Use {@link #create(Iterable)}
-<<<<<<< HEAD
      */
     @Deprecated
     public RedisClusterClient(List<RedisURI> redisURIs) {
@@ -155,23 +131,6 @@
      *        client resources and keep track of them.
      * @param redisURIs iterable of initial {@link RedisURI cluster URIs}. Must not be {@literal null} and not empty.
      */
-=======
-     */
-    @Deprecated
-    public RedisClusterClient(List<RedisURI> redisURIs) {
-        this(null, redisURIs);
-    }
-
-    /**
-     * Initialize the client with a list of cluster URI's. All uris are tried in sequence for connecting initially to the
-     * cluster. If any uri is successful for connection, the others are not tried anymore. The initial uri is needed to discover
-     * the cluster structure for distributing the requests.
-     *
-     * @param clientResources the client resources. If {@literal null}, the client will create a new dedicated instance of
-     *        client resources and keep track of them.
-     * @param redisURIs iterable of initial {@link RedisURI cluster URIs}. Must not be {@literal null} and not empty.
-     */
->>>>>>> 215dbee2
     protected RedisClusterClient(ClientResources clientResources, Iterable<RedisURI> redisURIs) {
         super(clientResources);
         assertNotEmpty(redisURIs);
@@ -180,13 +139,12 @@
 
         setDefaultTimeout(getFirstUri().getTimeout(), getFirstUri().getUnit());
         setOptions(new ClusterClientOptions.Builder().build());
-<<<<<<< HEAD
     }
 
     /**
      * Create a new client that connects to the supplied {@link RedisURI uri} with default {@link ClientResources}. You can
      * connect to different Redis servers but you must supply a {@link RedisURI} on connecting.
-     * 
+     *
      * @param redisURI the Redis URI, must not be {@literal null}
      * @return a new instance of {@link RedisClusterClient}
      */
@@ -198,7 +156,7 @@
     /**
      * Create a new client that connects to the supplied {@link RedisURI uri} with default {@link ClientResources}. You can
      * connect to different Redis servers but you must supply a {@link RedisURI} on connecting.
-     * 
+     *
      * @param redisURIs one or more Redis URI, must not be {@literal null} and not empty
      * @return a new instance of {@link RedisClusterClient}
      */
@@ -210,7 +168,7 @@
     /**
      * Create a new client that connects to the supplied uri with default {@link ClientResources}. You can connect to different
      * Redis servers but you must supply a {@link RedisURI} on connecting.
-     * 
+     *
      * @param uri the Redis URI, must not be {@literal null}
      * @return a new instance of {@link RedisClusterClient}
      */
@@ -223,7 +181,7 @@
      * Create a new client that connects to the supplied {@link RedisURI uri} with shared {@link ClientResources}. You need to
      * shut down the {@link ClientResources} upon shutting down your application.You can connect to different Redis servers but
      * you must supply a {@link RedisURI} on connecting.
-     * 
+     *
      * @param clientResources the client resources, must not be {@literal null}
      * @param redisURI the Redis URI, must not be {@literal null}
      * @return a new instance of {@link RedisClusterClient}
@@ -238,7 +196,7 @@
      * Create a new client that connects to the supplied uri with shared {@link ClientResources}.You need to shut down the
      * {@link ClientResources} upon shutting down your application. You can connect to different Redis servers but you must
      * supply a {@link RedisURI} on connecting.
-     * 
+     *
      * @param clientResources the client resources, must not be {@literal null}
      * @param uri the Redis URI, must not be {@literal null}
      * @return a new instance of {@link RedisClusterClient}
@@ -253,7 +211,7 @@
      * Create a new client that connects to the supplied {@link RedisURI uri} with shared {@link ClientResources}. You need to
      * shut down the {@link ClientResources} upon shutting down your application.You can connect to different Redis servers but
      * you must supply a {@link RedisURI} on connecting.
-     * 
+     *
      * @param clientResources the client resources, must not be {@literal null}
      * @param redisURIs one or more Redis URI, must not be {@literal null} and not empty
      * @return a new instance of {@link RedisClusterClient}
@@ -265,166 +223,6 @@
     }
 
     /**
-     * Open a new synchronous connection to a Redis Cluster that treats keys and values as UTF-8 strings.
-     *
-     * @return A new connection.
-     */
-    public RedisAdvancedClusterConnection<String, String> connectCluster() {
-        return connectCluster(newStringStringCodec());
-    }
-
-    /**
-     * Open a new synchronous connection to a Redis Cluster. Use the supplied {@link RedisCodec codec} to encode/decode keys and
-     * values.
-     *
-     * @param codec Use this codec to encode/decode keys and values, must not be {@literal null}
-     * @param <K> Key type.
-     * @param <V> Value type.
-     * @return A new connection.
-     */
-    @SuppressWarnings("unchecked")
-    public <K, V> RedisAdvancedClusterConnection<K, V> connectCluster(RedisCodec<K, V> codec) {
-        assertNotNull(codec);
-        return (RedisAdvancedClusterConnection<K, V>) syncHandler(connectClusterAsyncImpl(codec),
-                RedisAdvancedClusterConnection.class, RedisClusterConnection.class);
-    }
-
-    /**
-     * Open a new asynchronous connection to a Redis Cluster that treats keys and values as UTF-8 strings.
-     *
-     * @return A new connection.
-=======
-    }
-
-    /**
-     * Create a new client that connects to the supplied {@link RedisURI uri} with default {@link ClientResources}. You can
-     * connect to different Redis servers but you must supply a {@link RedisURI} on connecting.
-     *
-     * @param redisURI the Redis URI, must not be {@literal null}
-     * @return a new instance of {@link RedisClusterClient}
-     */
-    public static RedisClusterClient create(RedisURI redisURI) {
-        assertNotNull(redisURI);
-        return create(ImmutableList.of(redisURI));
-    }
-
-    /**
-     * Create a new client that connects to the supplied {@link RedisURI uri} with default {@link ClientResources}. You can
-     * connect to different Redis servers but you must supply a {@link RedisURI} on connecting.
-     *
-     * @param redisURIs one or more Redis URI, must not be {@literal null} and not empty
-     * @return a new instance of {@link RedisClusterClient}
-     */
-    public static RedisClusterClient create(Iterable<RedisURI> redisURIs) {
-        assertNotEmpty(redisURIs);
-        return new RedisClusterClient(null, redisURIs);
-    }
-
-    /**
-     * Create a new client that connects to the supplied uri with default {@link ClientResources}. You can connect to different
-     * Redis servers but you must supply a {@link RedisURI} on connecting.
-     *
-     * @param uri the Redis URI, must not be {@literal null}
-     * @return a new instance of {@link RedisClusterClient}
-     */
-    public static RedisClusterClient create(String uri) {
-        checkArgument(uri != null, "uri must not be null");
-        return create(RedisURI.create(uri));
-    }
-
-    /**
-     * Create a new client that connects to the supplied {@link RedisURI uri} with shared {@link ClientResources}. You need to
-     * shut down the {@link ClientResources} upon shutting down your application.You can connect to different Redis servers but
-     * you must supply a {@link RedisURI} on connecting.
-     *
-     * @param clientResources the client resources, must not be {@literal null}
-     * @param redisURI the Redis URI, must not be {@literal null}
-     * @return a new instance of {@link RedisClusterClient}
-     */
-    public static RedisClusterClient create(ClientResources clientResources, RedisURI redisURI) {
-        assertNotNull(clientResources);
-        assertNotNull(redisURI);
-        return create(clientResources, ImmutableList.of(redisURI));
-    }
-
-    /**
-     * Create a new client that connects to the supplied uri with shared {@link ClientResources}.You need to shut down the
-     * {@link ClientResources} upon shutting down your application. You can connect to different Redis servers but you must
-     * supply a {@link RedisURI} on connecting.
-     *
-     * @param clientResources the client resources, must not be {@literal null}
-     * @param uri the Redis URI, must not be {@literal null}
-     * @return a new instance of {@link RedisClusterClient}
-     */
-    public static RedisClusterClient create(ClientResources clientResources, String uri) {
-        assertNotNull(clientResources);
-        checkArgument(uri != null, "uri must not be null");
-        return create(clientResources, RedisURI.create(uri));
-    }
-
-    /**
-     * Create a new client that connects to the supplied {@link RedisURI uri} with shared {@link ClientResources}. You need to
-     * shut down the {@link ClientResources} upon shutting down your application.You can connect to different Redis servers but
-     * you must supply a {@link RedisURI} on connecting.
-     *
-     * @param clientResources the client resources, must not be {@literal null}
-     * @param redisURIs one or more Redis URI, must not be {@literal null} and not empty
-     * @return a new instance of {@link RedisClusterClient}
->>>>>>> 215dbee2
-     */
-    public static RedisClusterClient create(ClientResources clientResources, Iterable<RedisURI> redisURIs) {
-        assertNotNull(clientResources);
-        assertNotEmpty(redisURIs);
-        return new RedisClusterClient(clientResources, redisURIs);
-    }
-
-    /**
-<<<<<<< HEAD
-     * Open a new asynchronous connection to a Redis Cluster. Use the supplied {@link RedisCodec codec} to encode/decode keys
-     * and values.
-     *
-     * @param codec Use this codec to encode/decode keys and values, must not be {@literal null}
-     * @param <K> Key type.
-     * @param <V> Value type.
-     * @return A new connection.
-     */
-    public <K, V> RedisAdvancedClusterAsyncConnection<K, V> connectClusterAsync(RedisCodec<K, V> codec) {
-        assertNotNull(codec);
-        return connectClusterAsyncImpl(codec, getSocketAddressSupplier());
-    }
-
-    protected RedisAsyncConnectionImpl<String, String> connectAsyncImpl(final SocketAddress socketAddress) {
-        return connectNode(newStringStringCodec(), socketAddress.toString(), null, new Supplier<SocketAddress>() {
-            @Override
-            public SocketAddress get() {
-                return socketAddress;
-            }
-        });
-    }
-
-    /**
-     * Create a connection to a redis socket address.
-     *
-     * @param codec Use this codec to encode/decode keys and values.
-     * @param nodeId the nodeId
-     * @param clusterWriter global cluster writer
-     * @param socketAddressSupplier supplier for the socket address
-     * 
-     * @param <K> Key type.
-     * @param <V> Value type.
-     * @return a new connection
-     */
-    <K, V> RedisAsyncConnectionImpl<K, V> connectNode(RedisCodec<K, V> codec, String nodeId,
-            RedisChannelWriter<K, V> clusterWriter, final Supplier<SocketAddress> socketAddressSupplier) {
-
-        logger.debug("connectNode(" + nodeId + ")");
-        Queue<RedisCommand<K, V, ?>> queue = new ArrayDeque<RedisCommand<K, V, ?>>();
-
-        ClusterNodeCommandHandler<K, V> handler = new ClusterNodeCommandHandler<K, V>(clientOptions, clientResources, queue,
-                clusterWriter);
-        RedisAsyncConnectionImpl<K, V> connection = newRedisAsyncConnectionImpl(handler, codec, timeout, unit);
-
-=======
      * Connect to a Redis Cluster and treat keys and values as UTF-8 strings.
      * 
      * @return A new stateful Redis Cluster connection
@@ -535,7 +333,6 @@
                 clusterWriter);
         StatefulRedisConnectionImpl<K, V> connection = new StatefulRedisConnectionImpl<K, V>(handler, codec, timeout, unit);
 
->>>>>>> 215dbee2
         connectAsyncImpl(handler, connection, socketAddressSupplier);
 
         connection.registerCloseables(closeableResources, connection);
@@ -550,18 +347,10 @@
 
     /**
      * Create a clustered connection with command distributor.
-<<<<<<< HEAD
-     *
-     * @param codec the codec to use
-     * @param socketAddressSupplier address supplier for initial connect and re-connect
-     * @param <K> Key type.
-     * @param <V> Value type.
-=======
      * 
      * @param codec Use this codec to encode/decode keys and values, must not be {@literal null}
      * @param <K> Key type
      * @param <V> Value type
->>>>>>> 215dbee2
      * @return a new connection
      */
     <K, V> StatefulRedisClusterConnectionImpl<K, V> connectClusterImpl(RedisCodec<K, V> codec) {
@@ -571,24 +360,6 @@
         }
 
         activateTopologyRefreshIfNeeded();
-<<<<<<< HEAD
-
-        logger.debug("connectCluster(" + socketAddressSupplier.get() + ")");
-        Queue<RedisCommand<K, V, ?>> queue = new ArrayDeque<RedisCommand<K, V, ?>>();
-
-        CommandHandler<K, V> handler = new CommandHandler<K, V>(clientOptions, clientResources, queue);
-
-        ClusterDistributionChannelWriter<K, V> clusterWriter = new ClusterDistributionChannelWriter<K, V>(handler);
-        PooledClusterConnectionProvider<K, V> pooledClusterConnectionProvider = new PooledClusterConnectionProvider<K, V>(this,
-                clusterWriter, codec);
-
-        clusterWriter.setClusterConnectionProvider(pooledClusterConnectionProvider);
-
-        RedisAdvancedClusterAsyncConnectionImpl<K, V> connection = newRedisAdvancedClusterAsyncConnectionImpl(clusterWriter,
-                codec, timeout, unit);
-
-        connection.setReadFrom(ReadFrom.MASTER);
-=======
 
         logger.debug("connectCluster(" + initialUris + ")");
         Queue<RedisCommand<K, V, ?>> queue = new ArrayDeque<RedisCommand<K, V, ?>>();
@@ -596,7 +367,6 @@
         Supplier<SocketAddress> socketAddressSupplier = getSocketAddressSupplier();
 
         CommandHandler<K, V> handler = new CommandHandler<K, V>(clientOptions, clientResources, queue);
->>>>>>> 215dbee2
 
         ClusterDistributionChannelWriter<K, V> clusterWriter = new ClusterDistributionChannelWriter<K, V>(handler);
         PooledClusterConnectionProvider<K, V> pooledClusterConnectionProvider = new PooledClusterConnectionProvider<K, V>(this,
@@ -665,17 +435,8 @@
 
     protected void updatePartitionsInConnections() {
 
-<<<<<<< HEAD
-        forEachClusterConnection(new Predicate<RedisAdvancedClusterAsyncConnectionImpl<?, ?>>() {
-            @Override
-            public boolean apply(RedisAdvancedClusterAsyncConnectionImpl<?, ?> input) {
-                input.setPartitions(partitions);
-                return true;
-            }
-=======
         forEachClusterConnection(input -> {
             input.setPartitions(partitions);
->>>>>>> 215dbee2
         });
     }
 
@@ -716,7 +477,6 @@
         for (RedisClusterNode partition : loadedPartitions) {
             if (viewedBy != null && viewedBy.getPassword() != null) {
                 partition.getUri().setPassword(new String(viewedBy.getPassword()));
-<<<<<<< HEAD
             }
         }
 
@@ -737,16 +497,13 @@
                         clusterTopologyRefreshActivated.set(true);
                     }
                 }
-=======
->>>>>>> 215dbee2
-            }
-        }
-    }
-
-<<<<<<< HEAD
+            }
+        }
+    }
+
     /**
      * Check if the {@link #genericWorkerPool} is active
-     *
+     * 
      * @return false if the worker pool is terminating, shutdown or terminated
      */
     protected boolean isEventLoopActive() {
@@ -755,64 +512,6 @@
         }
 
         return true;
-    }
-
-    /**
-     * Construct a new {@link RedisAsyncConnectionImpl}. Can be overridden in order to construct a subclass of
-     * {@link RedisAsyncConnectionImpl}. These connections are the "inner" connections used by the
-     * {@link ClusterDistributionChannelWriter}.
-     *
-     * @param channelWriter the channel writer
-     * @param codec the codec to use
-     * @param timeout Timeout value
-     * @param unit Timeout unit
-     * @param <K> Key type.
-     * @param <V> Value type.
-     * @return RedisAsyncConnectionImpl&lt;K, V&gt; instance
-     */
-    protected <K, V> RedisAsyncConnectionImpl<K, V> newRedisAsyncConnectionImpl(RedisChannelWriter<K, V> channelWriter,
-            RedisCodec<K, V> codec, long timeout, TimeUnit unit) {
-        return new RedisAsyncConnectionImpl<K, V>(channelWriter, codec, timeout, unit);
-=======
-        activateTopologyRefreshIfNeeded();
-
-        return loadedPartitions;
->>>>>>> 215dbee2
-    }
-
-    private void activateTopologyRefreshIfNeeded() {
-        if (getOptions() instanceof ClusterClientOptions) {
-            ClusterClientOptions options = (ClusterClientOptions) getOptions();
-            if (options.isRefreshClusterView()) {
-                synchronized (clusterTopologyRefreshActivated) {
-                    if (!clusterTopologyRefreshActivated.get()) {
-                        final Runnable r = new ClusterTopologyRefreshTask();
-                        genericWorkerPool.scheduleAtFixedRate(r, options.getRefreshPeriod(), options.getRefreshPeriod(),
-                                options.getRefreshPeriodUnit());
-                        clusterTopologyRefreshActivated.set(true);
-                    }
-                }
-            }
-        }
-    }
-
-    /**
-     * Check if the {@link #genericWorkerPool} is active
-     * 
-     * @return false if the worker pool is terminating, shutdown or terminated
-     */
-<<<<<<< HEAD
-    protected <K, V> RedisAdvancedClusterAsyncConnectionImpl<K, V> newRedisAdvancedClusterAsyncConnectionImpl(
-            RedisChannelWriter<K, V> channelWriter, RedisCodec<K, V> codec, long timeout, TimeUnit unit) {
-        return new RedisAdvancedClusterAsyncConnectionImpl<K, V>(channelWriter, codec, timeout, unit);
-=======
-    protected boolean isEventLoopActive() {
-        if (genericWorkerPool.isShuttingDown() || genericWorkerPool.isShutdown() || genericWorkerPool.isTerminated()) {
-            return false;
-        }
-
-        return true;
->>>>>>> 215dbee2
     }
 
     protected RedisURI getFirstUri() {
@@ -826,38 +525,13 @@
         return new Supplier<SocketAddress>() {
             @Override
             public SocketAddress get() {
-<<<<<<< HEAD
-                if (partitions != null) {
-                    List<RedisClusterNode> ordered = getOrderedPartitions(partitions);
-
-                    for (RedisClusterNode partition : ordered) {
-                        if (partition.getUri() != null && partition.getUri().getResolvedAddress() != null) {
-                            return partition.getUri().getResolvedAddress();
-                        }
-                    }
-                }
-
-                return getFirstUri().getResolvedAddress();
-=======
                 if (partitions.isEmpty()) {
                     return getFirstUri().getResolvedAddress();
                 }
 
                 return socketAddressSupplier.get();
->>>>>>> 215dbee2
             }
         };
-    }
-
-    private List<RedisClusterNode> getOrderedPartitions(Iterable<RedisClusterNode> clusterNodes) {
-        List<RedisClusterNode> ordered = Lists.newArrayList(clusterNodes);
-        Collections.sort(ordered, new Comparator<RedisClusterNode>() {
-            @Override
-            public int compare(RedisClusterNode o1, RedisClusterNode o2) {
-                return INSTANCE.compare(o1.getUri(), o2.getUri());
-            }
-        });
-        return ordered;
     }
 
     protected Utf8StringCodec newStringStringCodec() {
@@ -875,34 +549,13 @@
 
     /**
      * Returns the {@link ClientResources} which are used with that client.
-<<<<<<< HEAD
-     * 
-=======
-     *
->>>>>>> 215dbee2
+     *
      * @return the {@link ClientResources} for this client
      */
     public ClientResources getResources() {
         return clientResources;
     }
 
-<<<<<<< HEAD
-    protected void forEachClusterConnection(Predicate<RedisAdvancedClusterAsyncConnectionImpl<?, ?>> function) {
-
-        forEachCloseable(new Predicate<Closeable>() {
-            @Override
-            public boolean apply(Closeable input) {
-                return input instanceof RedisAdvancedClusterAsyncConnectionImpl;
-            }
-        }, function);
-    }
-
-    @SuppressWarnings("unchecked")
-    protected <T extends Closeable> void forEachCloseable(Predicate<? super Closeable> selector, Predicate<T> function) {
-        for (Closeable c : closeableResources) {
-            if (selector.apply(c)) {
-                function.apply((T) c);
-=======
     protected void forEachClusterConnection(Consumer<StatefulRedisClusterConnectionImpl<?, ?>> function) {
         forEachCloseable(input -> input instanceof StatefulRedisClusterConnectionImpl, function);
     }
@@ -911,7 +564,6 @@
         for (Closeable c : closeableResources) {
             if (selector.test(c)) {
                 function.accept((T) c);
->>>>>>> 215dbee2
             }
         }
     }
@@ -955,11 +607,7 @@
                 seed = RedisClusterClient.this.initialUris;
             } else {
                 List<RedisURI> uris = Lists.newArrayList();
-<<<<<<< HEAD
-                for (RedisClusterNode partition : getOrderedPartitions(partitions)) {
-=======
                 for (RedisClusterNode partition : ClusterTopologyRefresh.createSortedList(partitions)) {
->>>>>>> 215dbee2
                     uris.add(partition.getUri());
                 }
                 seed = uris;
@@ -991,22 +639,10 @@
         public void run() {
             if (isEventLoopActive() && expireStaleConnections()) {
 
-<<<<<<< HEAD
-                forEachClusterConnection(new Predicate<RedisAdvancedClusterAsyncConnectionImpl<?, ?>>() {
-                    @Override
-                    public boolean apply(RedisAdvancedClusterAsyncConnectionImpl<?, ?> input) {
-
-                        ClusterDistributionChannelWriter<?, ?> writer = (ClusterDistributionChannelWriter<?, ?>) input
-                                .getChannelWriter();
-                        writer.getClusterConnectionProvider().closeStaleConnections();
-                        return true;
-                    }
-=======
                 forEachClusterConnection(input -> {
                     ClusterDistributionChannelWriter<?, ?> writer = (ClusterDistributionChannelWriter<?, ?>) input
                             .getChannelWriter();
                     writer.getClusterConnectionProvider().closeStaleConnections();
->>>>>>> 215dbee2
                 });
             }
         }
