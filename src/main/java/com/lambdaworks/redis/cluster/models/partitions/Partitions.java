--- conflicted
+++ resolved
@@ -17,15 +17,9 @@
  * Partitions are cached to ensure a cheap lookup by {@code slot}. Users of {@link Partitions} are required to call
  * {@link #updateCache()} after topology changes occur.
  * </p>
-<<<<<<< HEAD
- * 
- * Topology changes are:
- * 
-=======
  *
  * Topology changes are:
  *
->>>>>>> 215dbee2
  * <ul>
  * <li>Changes in {@link com.lambdaworks.redis.cluster.models.partitions.RedisClusterNode.NodeFlag#MASTER}/
  * {@link com.lambdaworks.redis.cluster.models.partitions.RedisClusterNode.NodeFlag#SLAVE} state</li>
@@ -34,11 +28,7 @@
  * <li>Changes to the {@link RedisClusterNode#getSlaveOf() slave replication source} (the master of a slave)</li>
  * <li>Changes to the {@link RedisClusterNode#getUri()} () connection point}</li>
  * </ul>
-<<<<<<< HEAD
- * 
-=======
  *
->>>>>>> 215dbee2
  * @author <a href="mailto:mpaluch@paluch.biz">Mark Paluch</a>
  * @since 3.0
  */
