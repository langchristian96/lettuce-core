// Copyright (C) 2011 - Will Glozer.  All rights reserved.

package com.lambdaworks.redis.protocol;

<<<<<<< HEAD
=======
import static com.google.common.base.Preconditions.checkArgument;
>>>>>>> 215dbee2
import static java.lang.Math.max;

import java.nio.BufferOverflowException;
import java.nio.ByteBuffer;
import java.util.Map;

import com.lambdaworks.redis.codec.RedisCodec;

/**
 * Redis command arguments.
 * 
 * @param <K> Key type.
 * @param <V> Value type.
 * @author Will Glozer
 */
public class CommandArgs<K, V> {
    private static final byte[] CRLF = "\r\n".getBytes(LettuceCharsets.ASCII);

    private final RedisCodec<K, V> codec;
    private ByteBuffer buffer;
    private ByteBuffer firstEncodedKey;
    private int count;
<<<<<<< HEAD
    private final List<ProtocolKeyword> keywords = new ArrayList<ProtocolKeyword>(8);
    private K firstKey;
    private byte[] encodedFirstKey;
=======
>>>>>>> 215dbee2

    private Long firstInteger;
    private String firstString;

    /**
     *
     * @param codec Codec used to encode/decode keys and values, must not be {@literal null}.
     */
    public CommandArgs(RedisCodec<K, V> codec) {
        checkArgument(codec != null, "RedisCodec must not be null");
        this.codec = codec;
        this.buffer = ByteBuffer.allocate(32);
    }

    ByteBuffer buffer() {
        buffer.flip();
        return buffer;
    }

    public int count() {
        return count;
    }

    public CommandArgs<K, V> addKey(K key) {
<<<<<<< HEAD
        if (firstKey == null) {
            firstKey = key;
        }
        byte[] b = codec.encodeKey(key);
        if (encodedFirstKey == null) {
            encodedFirstKey = b;
        }
        return write(b);
=======

        if (firstEncodedKey == null) {
            firstEncodedKey = codec.encodeKey(key);
            return write(firstEncodedKey.duplicate());
        }

        return write(codec.encodeKey(key));
>>>>>>> 215dbee2
    }

    public CommandArgs<K, V> addKeys(Iterable<K> keys) {
        for (K key : keys) {
            addKey(key);
        }
        return this;
    }

    public CommandArgs<K, V> addKeys(K... keys) {
        for (K key : keys) {
            addKey(key);
        }
        return this;
    }

    public CommandArgs<K, V> addValue(V value) {
        return write(codec.encodeValue(value));
    }

    public CommandArgs<K, V> addValues(V... values) {
        for (V value : values) {
            addValue(value);
        }
        return this;
    }

    public CommandArgs<K, V> add(Map<K, V> map) {
        if (map.size() > 2) {
            realloc(buffer.capacity() + 16 * map.size());
        }

        for (Map.Entry<K, V> entry : map.entrySet()) {
            if (firstEncodedKey == null) {
                firstEncodedKey = codec.encodeKey(entry.getKey());
                write(firstEncodedKey.duplicate());

            } else {
                write(codec.encodeKey(entry.getKey()));
            }

            write(codec.encodeValue(entry.getValue()));
        }

        return this;
    }

    public CommandArgs<K, V> add(String s) {
        if (firstString == null) {
            firstString = s;
        }
        return write(s);
    }

    public CommandArgs<K, V> add(long n) {
        if (firstInteger == null) {
            firstInteger = n;
        }
        return write(Long.toString(n));
    }

    public CommandArgs<K, V> add(double n) {
        return write(Double.toString(n));
    }

    public CommandArgs<K, V> add(byte[] value) {
        return write(value);
    }

    public CommandArgs<K, V> add(CommandKeyword keyword) {
        return write(keyword.bytes);
    }

    public CommandArgs<K, V> add(CommandType type) {
        return write(type.bytes);
    }

    public CommandArgs<K, V> add(ProtocolKeyword keyword) {
        return write(keyword.getBytes());
    }

    private CommandArgs<K, V> write(ByteBuffer arg) {
        buffer.mark();

        if (buffer.remaining() < arg.remaining()) {
            int estimate = buffer.remaining() + arg.remaining() + 10;
            realloc(max(buffer.capacity() * 2, estimate));
        }

        while (true) {
            try {
                ByteBuffer toWrite = arg.duplicate();
                buffer.put((byte) '$');
                write(toWrite.remaining());
                buffer.put(CRLF);
                buffer.put(toWrite);
                buffer.put(CRLF);
                break;
            } catch (BufferOverflowException e) {
                buffer.reset();
                realloc(buffer.capacity() * 2);
            }
        }

        count++;
        return this;
    }

    private CommandArgs<K, V> write(byte[] arg) {
        buffer.mark();

        if (buffer.remaining() < arg.length) {
            int estimate = buffer.remaining() + arg.length + 10;
            realloc(max(buffer.capacity() * 2, estimate));
        }

        while (true) {
            try {
                buffer.put((byte) '$');
                write(arg.length);
                buffer.put(CRLF);
                buffer.put(arg);
                buffer.put(CRLF);
                break;
            } catch (BufferOverflowException e) {
                buffer.reset();
                realloc(buffer.capacity() * 2);
            }
        }

        count++;
        return this;
    }

    private CommandArgs<K, V> write(String arg) {
        int length = arg.length();

        buffer.mark();

        if (buffer.remaining() < length) {
            int estimate = buffer.remaining() + length + 10;
            realloc(max(buffer.capacity() * 2, estimate));
        }

        while (true) {
            try {
                buffer.put((byte) '$');
                write(length);
                buffer.put(CRLF);
                for (int i = 0; i < length; i++) {
                    buffer.put((byte) arg.charAt(i));
                }
                buffer.put(CRLF);
                break;
            } catch (BufferOverflowException e) {
                buffer.reset();
                realloc(buffer.capacity() * 2);
            }
        }

        count++;
        return this;
    }

    private void write(int value) {
        if (value < 10) {
            buffer.put((byte) ('0' + value));
            return;
        }

        String asString = Integer.toString(value);
        for (int i = 0; i < asString.length(); i++) {
            buffer.put((byte) asString.charAt(i));
        }
    }

    private void realloc(int size) {
        ByteBuffer newBuffer = ByteBuffer.allocate(size);
        this.buffer.flip();
        newBuffer.put(this.buffer);
        newBuffer.mark();
        this.buffer = newBuffer;
    }

<<<<<<< HEAD
    public byte[] getEncodedKey() {
        return encodedFirstKey;
    }

    public List<ProtocolKeyword> getKeywords() {
        return keywords;
=======
    public ByteBuffer getFirstEncodedKey() {
        if (firstEncodedKey != null) {
            return firstEncodedKey.duplicate();
        }
        return null;
>>>>>>> 215dbee2
    }

    @Override
    public String toString() {
        final StringBuilder sb = new StringBuilder();
        sb.append(getClass().getSimpleName());
<<<<<<< HEAD
        sb.append(" [firstKey=").append(firstKey);
        sb.append(", keywords=").append(keywords);
        sb.append(", buffer=").append(new String(buffer.array()));
=======
        sb.append(" [buffer=").append(new String(buffer.array()));
>>>>>>> 215dbee2
        sb.append(']');
        return sb.toString();
    }

    public Long getFirstInteger() {
        return firstInteger;
    }

    public String getFirstString() {
        return firstString;
    }
}<|MERGE_RESOLUTION|>--- conflicted
+++ resolved
@@ -2,10 +2,7 @@
 
 package com.lambdaworks.redis.protocol;
 
-<<<<<<< HEAD
-=======
 import static com.google.common.base.Preconditions.checkArgument;
->>>>>>> 215dbee2
 import static java.lang.Math.max;
 
 import java.nio.BufferOverflowException;
@@ -28,12 +25,6 @@
     private ByteBuffer buffer;
     private ByteBuffer firstEncodedKey;
     private int count;
-<<<<<<< HEAD
-    private final List<ProtocolKeyword> keywords = new ArrayList<ProtocolKeyword>(8);
-    private K firstKey;
-    private byte[] encodedFirstKey;
-=======
->>>>>>> 215dbee2
 
     private Long firstInteger;
     private String firstString;
@@ -58,16 +49,6 @@
     }
 
     public CommandArgs<K, V> addKey(K key) {
-<<<<<<< HEAD
-        if (firstKey == null) {
-            firstKey = key;
-        }
-        byte[] b = codec.encodeKey(key);
-        if (encodedFirstKey == null) {
-            encodedFirstKey = b;
-        }
-        return write(b);
-=======
 
         if (firstEncodedKey == null) {
             firstEncodedKey = codec.encodeKey(key);
@@ -75,7 +56,6 @@
         }
 
         return write(codec.encodeKey(key));
->>>>>>> 215dbee2
     }
 
     public CommandArgs<K, V> addKeys(Iterable<K> keys) {
@@ -260,33 +240,18 @@
         this.buffer = newBuffer;
     }
 
-<<<<<<< HEAD
-    public byte[] getEncodedKey() {
-        return encodedFirstKey;
-    }
-
-    public List<ProtocolKeyword> getKeywords() {
-        return keywords;
-=======
     public ByteBuffer getFirstEncodedKey() {
         if (firstEncodedKey != null) {
             return firstEncodedKey.duplicate();
         }
         return null;
->>>>>>> 215dbee2
     }
 
     @Override
     public String toString() {
         final StringBuilder sb = new StringBuilder();
         sb.append(getClass().getSimpleName());
-<<<<<<< HEAD
-        sb.append(" [firstKey=").append(firstKey);
-        sb.append(", keywords=").append(keywords);
-        sb.append(", buffer=").append(new String(buffer.array()));
-=======
         sb.append(" [buffer=").append(new String(buffer.array()));
->>>>>>> 215dbee2
         sb.append(']');
         return sb.toString();
     }
